--- conflicted
+++ resolved
@@ -125,12 +125,7 @@
     writer = SummaryWriter(log_dir=log_dir)
     return writer
 
-<<<<<<< HEAD
-
-def get_source_model(args, trainset, testset, n_class, mode, encoder=None, epochs=50, verbose=True, model_path="cache/source_model.pth", target_dataset = None, force_recompute=False):
-=======
 def get_source_model(args, trainset, testset, n_class, mode, encoder=None, epochs=50, verbose=True, model_path="cache{args.ssl_weight}/source_model.pth", target_dataset = None, ssl_weight = 0.5, force_recompute=False):
->>>>>>> d217f23e
 
     model = Classifier(encoder, MLP(mode=mode, n_class=n_class, hidden=1024)).to(device)
     if os.path.exists(model_path) and not force_recompute:
@@ -822,22 +817,9 @@
     all_sets.append(tgt_trainset)
     deg_idx.append(target)
     # breakpoint()
-<<<<<<< HEAD
-    _, _, _, _, main_algo_acc = run_main_algo_oracle(main_model_copy, source_model_main_algo, src_trainset, tgt_trainset, all_sets, deg_idx, generated_domains, epochs=5, target = target)
-    
-    direct_acc, st_acc, direct_acc_all, st_acc_all, generated_acc = run_goat(goat_model_copy, source_model_goat, src_trainset, tgt_trainset, all_sets, deg_idx,generated_domains, epochs=5, target = target)
-
-
-    # elapsed = round(time.time() - t, 2)
-    print(elapsed)
-    os.makedirs("logs", exist_ok=True)
-    with open(f"logs/mnist_{target}_{gt_domains}_layer.txt", "a") as f:
-        f.write(f"seed{args.seed}with{gt_domains}gt{generated_domains}generated,{round(direct_acc, 2)},{round(st_acc, 2)},{round(direct_acc_all, 2)},{round(st_acc_all, 2)},{round(generated_acc, 2)}\n")
-=======
     _, _, _, _, main_algo_acc = run_main_algo(main_model_copy, source_model_main_algo, src_trainset, tgt_trainset, all_sets, deg_idx, generated_domains, epochs=5, target = target)
     # _, _, _, _, main_algo_acc = run_main_algo(main_model_copy, source_model_main_algo, src_trainset, tgt_trainset, all_sets, deg_idx, generated_domains, epochs=5, target = target)
     # direct_acc, st_acc, direct_acc_all, st_acc_all, generated_acc = run_goat(goat_model_copy, source_model_goat, src_trainset, tgt_trainset, all_sets, deg_idx,generated_domains, epochs=5, target = target)
->>>>>>> d217f23e
 
     # with open(f"logs/mnist_{target}_{gt_domains}_layer.txt", "a") as f:
     #     f.write(f"seed{args.seed}with{gt_domains}gt{generated_domains}generated,{round(direct_acc, 2)},{round(st_acc, 2)},{round(direct_acc_all, 2)},{round(st_acc_all, 2)},{round(generated_acc, 2)}, Main Algorithm: {round(main_algo_acc, 2)}\n")
